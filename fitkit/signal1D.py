""" signal1D.py

author: daniel parker

defines the Signal1D object. simply put, the Signal1D object behaves like a pandas
Series but with some extra functionality. the user has multiple (shorthand) ways
of definin the index. the index has associated units, which are automatically
added to plots, and there are a number of different ways to easily plot the signal.
additonally the fourier transform may be generated (with correct units) by calling
Signal1D.fft()
"""

import warnings
import pandas as pd
import numpy as np
import matplotlib.pyplot as plt

from copy import deepcopy

from fitkit import *

plotting_styles = \
    {
        'dB':   lambda z: 20*np.log10(np.abs(z.values)),
        'dBm':  lambda z: 10*np.log10(np.abs(z.values)) + 30,
        'abs':  lambda z: np.abs(z.values),
        'rad':  lambda z: np.angle(z.values, deg = False),
        'deg':  lambda z: np.angle(z.values, deg = True),
        'real': lambda z: np.real(z.values),
        'imag': lambda z: np.imag(z.values),
    }

def return_copy(name):
    def wrapper(obj, *args, **kwargs):
        cp = deepcopy(obj)
        if len(args) > 0 and type(args[0]) is Signal1D:
            cp._z = getattr(cp._z, name)(args[0]._z, *args[1:], **kwargs)
        else:
            cp._z = getattr(cp._z, name)(*args, **kwargs)
        return cp
    return wrapper

class Signal1D(object):
    def __init__(self,
                 z,
                 xlims = (None, None),
                 xcentspan = (None, None),
                 xraw = None):
        """ Signal1D

        Args:
            z:          the samples of the signal
            xlims:      (optional) specify the lower and upper bounds for the x
                        axis. this overrides xcentspan and xraw. e.g. (0, 1)
                        will set the xaxis to be linspace(0, 1, len(z)). pint
                        types for boundaries are compatible
            xcentspan:  (optional) specify the centre and span of the xaxis.
                        useful for resonace data. overrides xraw. e.g. (5, 10)
                        will centre x at 5 and will span 10 units. the xlims eqv.
                        would be (0, 10). pint types for boundaries are compatible
            xraw:       raw values for the x axis. use this if you want a
                        non-linearly spaced x axis. must have the same length as z.
                        pint arrays are also compatible
        """
        if (xcentspan != (None, None)) and (xlims != (None, None)):
            raise RuntimeError("Cannot specify both xcentspan and xlims")
        elif xcentspan != (None, None):
            cent, span = xcentspan
            self._x = np.linspace(cent - span/2, cent + span/2, len(z))
        elif xlims != (None, None):
            if xlims[0] > xlims[1]:
                raise ValueError("xlims must have format [a, b] with b > a")
            self._x = np.linspace(xlims[0], xlims[1], len(z), endpoint = False)
        elif xraw is not None:
            if not(hasattr(xraw, '__iter__')):
                raise TypeError('xraw must be iterable')
            if len(xraw) != len(z):
                raise ValueError('xraw must have the same len as z')
            self._x = xraw
        else:
            self._x = np.arange(len(z))

        if hasattr(z, 'units'):
            # strip them
            z = z.magnitude
            warnings.warn('Units for z are not currently supported.')

        idx = self.x.magnitude if hasattr(self.x, 'units') else self.x
        self._z = pd.Series(np.complex128(z), index = idx)

        # {{{ partially inherit from pandas Series
        setattr(Signal1D, '__len__', lambda obj: getattr(obj._z, '__len__')())
        setattr(Signal1D, '__repr__', lambda obj : getattr(obj._z, '__repr__')())
        setattr(Signal1D, 'sum', lambda obj: getattr(obj._z, 'sum')())
        setattr(Signal1D, 'min', lambda obj: getattr(obj._z, 'min')())
        setattr(Signal1D, 'max', lambda obj: getattr(obj._z, 'max')())

        setattr(Signal1D, '__add__', lambda obj, oth: return_copy('__add__')(obj, oth))
        setattr(Signal1D, '__radd__', lambda obj, oth: return_copy('__add__')(obj, oth))

        setattr(Signal1D, '__sub__', lambda obj, oth: return_copy('__sub__')(obj, oth))
        setattr(Signal1D, '__rsub__', lambda obj, oth: return_copy('__sub__')(obj, oth))

        setattr(Signal1D, '__mul__', lambda obj, oth: return_copy('__mul__')(obj, oth))
        setattr(Signal1D, '__rmul__', lambda obj, oth: return_copy('__mul__')(obj, oth))

        setattr(Signal1D, '__truediv__',
                lambda obj, oth: return_copy('__truediv__')(obj, oth))
        setattr(Signal1D, '__rtruediv__',
                lambda obj, oth: return_copy('__rtruediv__')(obj, oth))
        # }}}

    # {{{ partially inherit from pandas Series
    @property
    def values(self):
        return self._z.values

    @property
    def index(self):
        return self._z.index

    def abs(self):
        return Signal1D(np.abs(self._z.to_numpy()), xraw = self.x)

    def angle(self):
        return Signal1D(np.angle(self._z.to_numpy()), xraw = self.x)

    def real(self):
        return Signal1D(np.real(self._z.to_numpy()), xraw = self.x)

    def imag(self):
        return Signal1D(np.imag(self._z.to_numpy()), xraw = self.x)

    def __eq__(self, other):
        result = deepcopy(self)
        if type(other) is not Signal1D:
            raise TypeError('can only compare Signal1D to Signal1D')
        result._z = getattr(result._z, '__eq__')(other._z)
        return result

    def __ne__(self, other):
        result = deepcopy(self)
        if type(other) is not Signal1D:
            raise TypeError('can only compare Signal1D to Signal1D')
        result._z = getattr(result._z, '__ne__')(other._z)
        return result

    def idxmin(self):
        """ return the x value coresponding to the smallest real value in self """
        return self.x[np.argmin(np.real(self.values))]

    def idxmax(self):
        """ return the x value coresponding to the largest real value in self """
        return self.x[np.argmax(np.real(self.values))]
    # }}}

    def fft(self):
        """ returns a Signal1D of the fft of self """
        z = np.fft.fft(self.values)/np.sqrt(len(self))
        f = np.fft.fftfreq(len(z))
        return Signal1D(z[np.argsort(f)], xlims = (-.5*self.fs, .5*self.fs))

    def plot(self, style = 'real', xunits = None):
        """ adds a plot of self in specified style to the current axis

        Args:
            style:  string: 'dB' 'dBm' 'mag' 'rad' 'deg' 'real' 'imag'
            xunits: allows the user to convert the axis units (e.g. Hz to kHz)
        """
        xaxis = self.x
        if xunits is not None:
            xaxis = xaxis.to(xunits)

<<<<<<< HEAD
        if hasattr(self.x, 'magnitude'):
            unique = np.unique(self.x.magnitude)
        else:
            unique = np.unique(self.x)
           
        if len(unique) == len(self.x):
            line, = plt.plot(xaxis, plotting_styles[style](self))
        else:
            line, = plt.plot(xaxis, plotting_styles[style](self), 'o')

=======
        if len(np.unique(self.x)) == len(self.x):
            line, = plt.plot(xaxis, plotting_styles[style](self))
        else:
            line, = plt.plot(xaxis, plotting_styles[style](self), 'o')
>>>>>>> f7c5e740
        plt.ylabel(style)
        plt.tight_layout()
        return line

    def plotz(self):
        """ scatter self on the complex plane of the current axis object """
        plt.scatter(np.real(self._z.to_numpy()), np.imag(self._z.to_numpy()))
        plt.xlabel('Re')
        plt.ylabel('Im')
        plt.tight_layout()

    def samples_above(self, val, tform = 'real'):
        idxs, = np.where(plotting_styles[tform](self) > val)
        return Signal1D(self._z.values[idxs], xraw = self.x[idxs])

    def samples_below(self, val, tform = 'real'):
        idxs, = np.where(plotting_styles[tform](self) < val)
        return Signal1D(self._z.values[idxs], xraw = self.x[idxs])

    @property
    def x(self):
        if hasattr(self._x, 'units'):
            return self._x
        else:
            return np.array(self._x)

    def copy(self):
        return deepcopy(self)

    @property
    def fs(self):
        return 1.0/min(np.diff(self.x))

    @property
    def pwr(self):
        return np.linalg.norm(self.values)**2

    def __matmul__(self, other):
        """ @ produces a symmetric goodness of fit metric """
        return np.linalg.norm(self.values - other.values)**2

    def normalise(self):
        return Signal1D(self._z.values/np.linalg.norm(self.values), xraw = self.x)<|MERGE_RESOLUTION|>--- conflicted
+++ resolved
@@ -171,7 +171,6 @@
         if xunits is not None:
             xaxis = xaxis.to(xunits)
 
-<<<<<<< HEAD
         if hasattr(self.x, 'magnitude'):
             unique = np.unique(self.x.magnitude)
         else:
@@ -182,12 +181,6 @@
         else:
             line, = plt.plot(xaxis, plotting_styles[style](self), 'o')
 
-=======
-        if len(np.unique(self.x)) == len(self.x):
-            line, = plt.plot(xaxis, plotting_styles[style](self))
-        else:
-            line, = plt.plot(xaxis, plotting_styles[style](self), 'o')
->>>>>>> f7c5e740
         plt.ylabel(style)
         plt.tight_layout()
         return line
